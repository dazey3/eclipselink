--- conflicted
+++ resolved
@@ -1,1200 +1,1131 @@
-/*******************************************************************************
- * Copyright (c) 2012 Oracle and/or its affiliates. All rights reserved.
- * This program and the accompanying materials are made available under the 
- * terms of the Eclipse Public License v1.0 and Eclipse Distribution License v. 1.0 
- * which accompanies this distribution. 
- * The Eclipse Public License is available at http://www.eclipse.org/legal/epl-v10.html
- * and the Eclipse Distribution License is available at 
- * http://www.eclipse.org/org/documents/edl-v10.php.
- *
- * Contributors:
- *     02/08/2012-2.4 Guy Pelletier 
- *       - 350487: JPA 2.1 Specification defined support for Stored Procedure Calls
- *     06/20/2012-2.5 Guy Pelletier 
- *       - 350487: JPA 2.1 Specification defined support for Stored Procedure Calls       
- *     07/13/2012-2.5 Guy Pelletier 
- *       - 350487: JPA 2.1 Specification defined support for Stored Procedure Calls
- *     08/24/2012-2.5 Guy Pelletier 
- *       - 350487: JPA 2.1 Specification defined support for Stored Procedure Calls
- *     09/13/2013-2.5 Guy Pelletier 
- *       - 350487: JPA 2.1 Specification defined support for Stored Procedure Calls
- *     09/27/2012-2.5 Guy Pelletier
- *       - 350487: JPA 2.1 Specification defined support for Stored Procedure Calls
- ******************************************************************************/  
-package org.eclipse.persistence.testing.tests.jpa21.advanced;
-
-import static javax.persistence.ParameterMode.INOUT;
-import static javax.persistence.ParameterMode.OUT;
-
-import java.util.List;
-
-import javax.persistence.EntityManager;
-import javax.persistence.ParameterMode;
-import javax.persistence.Query;
-import javax.persistence.StoredProcedureParameter;
-import javax.persistence.StoredProcedureQuery;
-
-import org.eclipse.persistence.internal.helper.DatabaseField;
-import org.eclipse.persistence.jpa.JpaEntityManager;
-import org.eclipse.persistence.queries.ResultSetMappingQuery;
-import org.eclipse.persistence.queries.SQLCall;
-
-import org.eclipse.persistence.testing.models.jpa21.advanced.Address;
-import org.eclipse.persistence.testing.models.jpa21.advanced.AdvancedTableCreator;
-import org.eclipse.persistence.testing.models.jpa21.advanced.EmployeeDetails;
-import org.eclipse.persistence.testing.models.jpa21.advanced.EmployeePopulator;
-import org.eclipse.persistence.testing.models.jpa21.advanced.LargeProject;
-import org.eclipse.persistence.testing.models.jpa21.advanced.Project;
-import org.eclipse.persistence.testing.models.jpa21.advanced.SmallProject;
-import org.eclipse.persistence.testing.models.jpa21.advanced.Employee;
-import org.eclipse.persistence.testing.tests.jpa.advanced.AdvancedJPAJunitTest;
-
-import org.eclipse.persistence.queries.ColumnResult;
-import org.eclipse.persistence.queries.ConstructorResult;
-import org.eclipse.persistence.queries.EntityResult;
-import org.eclipse.persistence.queries.FieldResult;
-import org.eclipse.persistence.queries.SQLResultSetMapping;
-import org.eclipse.persistence.queries.StoredProcedureCall;
-
-import org.eclipse.persistence.testing.framework.junit.JUnitTestCase;
-import junit.framework.TestSuite;
-import junit.framework.Test;
-
-public class NamedStoredProcedureQueryTestSuite extends JUnitTestCase {
-    protected boolean m_reset = false;
-
-    public NamedStoredProcedureQueryTestSuite() {}
-    
-    public NamedStoredProcedureQueryTestSuite(String name) {
-        super(name);
-    }
-    
-    public void setUp () {
-        m_reset = true;
-        super.setUp();
-        clearCache();
-    }
-    
-    public void tearDown () {
-        if (m_reset) {
-            m_reset = false;
-        }
-        
-        super.tearDown();
-    }
-    
-    public static Test suite() {
-        TestSuite suite = new TestSuite();
-        suite.setName("NamedStoredProcedureQueryTestSuite");
-        
-        suite.addTest(new NamedStoredProcedureQueryTestSuite("testSetup"));
-        
-        // These tests call stored procedures that return a result set. 
-        suite.addTest(new NamedStoredProcedureQueryTestSuite("testQueryWithMultipleResultsFromCode"));
-        suite.addTest(new NamedStoredProcedureQueryTestSuite("testQueryWithMultipleResultsFromAnnotations"));
-        suite.addTest(new NamedStoredProcedureQueryTestSuite("testQueryUsingPositionalParameterAndSingleResultSet"));
-        
-        // These tests call stored procedures that write into OUT parameters.
-        suite.addTest(new NamedStoredProcedureQueryTestSuite("testQueryWithResultClass"));
-        suite.addTest(new NamedStoredProcedureQueryTestSuite("testQueryWithResultClassPositional"));
-        suite.addTest(new NamedStoredProcedureQueryTestSuite("testQueryWithResultSetMapping"));
-        suite.addTest(new NamedStoredProcedureQueryTestSuite("testQueryWithResultSetFieldMapping"));
-        
-        // These tests call stored procedures from EM API
-        suite.addTest(new NamedStoredProcedureQueryTestSuite("testEMCreateStoredProcedureQuery"));
-        suite.addTest(new NamedStoredProcedureQueryTestSuite("testEMCreateStoredProcedureQueryWithPositionalParameters"));
-        suite.addTest(new NamedStoredProcedureQueryTestSuite("testEMCreateStoredProcedureQueryWithResultClass"));
-        suite.addTest(new NamedStoredProcedureQueryTestSuite("testEMCreateStoredProcedureQueryWithSqlResultSetMapping"));
-        suite.addTest(new NamedStoredProcedureQueryTestSuite("testEMCreateStoredProcedureUpdateQuery"));
-        suite.addTest(new NamedStoredProcedureQueryTestSuite("testEMCreateStoredProcedureExecuteQuery1"));
-        suite.addTest(new NamedStoredProcedureQueryTestSuite("testEMCreateStoredProcedureExecuteQuery2"));
-<<<<<<< HEAD
-        suite.addTest(new NamedStoredProcedureQueryTestSuite("testEMCreateStoredProcedureQueryWithNamedCursors"));
-        //suite.addTest(new NamedStoredProcedureQueryTestSuite("testEMCreateStoredProcedureQueryWithPositionalCursors"));
-=======
-        suite.addTest(new NamedStoredProcedureQueryTestSuite("testExecuteStoredProcedureQueryWithNamedCursors"));
-        suite.addTest(new NamedStoredProcedureQueryTestSuite("testGetResultListStoredProcedureQueryWithNamedCursors"));
-        suite.addTest(new NamedStoredProcedureQueryTestSuite("testExecuteStoredProcedureQueryWithUnNamedCursor"));
->>>>>>> d7ad5d8e
-        
-        return suite;
-    }
-    
-    /**
-     * The setup is done as a test, both to record its failure, and to allow execution in the server.
-     */
-    public void testSetup() {
-        new AdvancedTableCreator().replaceTables(JUnitTestCase.getServerSession());
-        EmployeePopulator employeePopulator = new EmployeePopulator();
-        employeePopulator.buildExamples();
-        employeePopulator.persistExample(getServerSession());
-        clearCache();
-    }
-    
-    /**
-     * Tests a StoredProcedureQuery using only a procedure name though EM API 
-     */
-    public void testEMCreateStoredProcedureQuery() {
-        if (supportsStoredProcedures() && getPlatform().isMySQL()) {
-            EntityManager em = createEntityManager();
-            
-            try {
-                beginTransaction(em);
-                
-                Address address1 = new Address();
-                address1.setCity("Edmonton");
-                address1.setPostalCode("T5B 4M9");
-                address1.setProvince("AB");
-                address1.setStreet("7424 118 Avenue");
-                address1.setCountry("Canada");
-                em.persist(address1);
-                commitTransaction(em);
-                
-                // Clear the cache
-                em.clear();
-                clearCache();
-    
-                StoredProcedureQuery query = em.createStoredProcedureQuery("Read_Address");
-                query.registerStoredProcedureParameter("ADDRESS_ID", Integer.class, ParameterMode.INOUT);
-                query.registerStoredProcedureParameter("STREET", String.class, ParameterMode.OUT);
-                query.registerStoredProcedureParameter("CITY", String.class, ParameterMode.OUT);
-                query.registerStoredProcedureParameter("COUNTRY", String.class, ParameterMode.OUT);
-                query.registerStoredProcedureParameter("PROVINCE", String.class, ParameterMode.OUT);
-                query.registerStoredProcedureParameter("P_CODE", String.class, ParameterMode.OUT);
-
-                List addresses = query.setParameter("ADDRESS_ID", address1.getId()).getResultList();
-                assertTrue("Incorrect number of addresses returned", addresses.size() == 1);
-                Object[] addressContent = (Object[]) addresses.get(0);
-                assertTrue("Incorrect data content size", addressContent.length == 6);
-                assertTrue("Id content incorrect", addressContent[0].equals(address1.getId()));
-                assertTrue("Steet content incorrect", addressContent[1].equals(address1.getStreet()));
-                assertTrue("City content incorrect", addressContent[2].equals(address1.getCity()));
-                assertTrue("Country content incorrect", addressContent[3].equals(address1.getCountry()));
-                assertTrue("Province content incorrect", addressContent[4].equals(address1.getProvince()));
-                assertTrue("Postal Code content incorrect", addressContent[5].equals(address1.getPostalCode()));
-            } catch (RuntimeException e) {
-                if (isTransactionActive(em)){
-                    rollbackTransaction(em);
-                }
-                
-                throw e;
-            } finally {
-                closeEntityManager(em);
-            }
-        }
-    }
-    
-    /**
-     * Tests a NamedStoredProcedureQuery using a result-class. 
-     */
-    public void testEMCreateStoredProcedureQueryWithPositionalParameters() {
-        if (supportsStoredProcedures() && getPlatform().isMySQL()) {
-            EntityManager em = createEntityManager();
-            
-            try {
-                beginTransaction(em);
-                
-                Address address1 = new Address();
-                address1.setCity("Ottawa");
-                address1.setPostalCode("K1G 6P3");
-                address1.setProvince("ON");
-                address1.setStreet("123 Street");
-                address1.setCountry("Canada");
-                em.persist(address1);
-                commitTransaction(em);
-                
-                // Clear the cache
-                em.clear();
-                clearCache();
-    
-                // Should be able to mix the order here I think.
-                StoredProcedureQuery query = em.createStoredProcedureQuery("Read_Address", "address-field-result-map-positional");
-                query.registerStoredProcedureParameter(1, Integer.class, ParameterMode.INOUT);
-                query.registerStoredProcedureParameter(2, String.class, ParameterMode.OUT);
-                query.registerStoredProcedureParameter(3, String.class, ParameterMode.OUT);
-                query.registerStoredProcedureParameter(4, String.class, ParameterMode.OUT);
-                query.registerStoredProcedureParameter(5, String.class, ParameterMode.OUT);
-                query.registerStoredProcedureParameter(6, String.class, ParameterMode.OUT);
-                
-                Address address2 = (Address) em.createNamedStoredProcedureQuery("ReadAddressWithPositionalParameters").setParameter(1, address1.getId()).getSingleResult();
-                assertNotNull("Address returned from stored procedure is null", address2); 
-                assertTrue("Address didn't build correctly using stored procedure", (address1.getId() == address2.getId()));
-                assertTrue("Address didn't build correctly using stored procedure", (address1.getStreet().equals(address2.getStreet())));
-                assertTrue("Address didn't build correctly using stored procedure", (address1.getCountry().equals(address2.getCountry())));
-                assertTrue("Address didn't build correctly using stored procedure", (address1.getProvince().equals(address2.getProvince())));
-                assertTrue("Address didn't build correctly using stored procedure", (address1.getPostalCode().equals(address2.getPostalCode())));
-            } catch (RuntimeException e) {
-                if (isTransactionActive(em)){
-                    rollbackTransaction(em);
-                }
-                
-                closeEntityManager(em);
-                throw e;
-            } finally {
-                closeEntityManager(em);
-            }
-        }
-    }  
-    
-    /**
-     * Tests a StoredProcedureQuery using a class though EM API 
-     */
-    public void testEMCreateStoredProcedureQueryWithResultClass() {
-        if (supportsStoredProcedures() && getPlatform().isMySQL()) {
-            EntityManager em = createEntityManager();
-            
-            try {
-                beginTransaction(em);
-                
-                Address address1 = new Address();
-                address1.setCity("Victoria");
-                address1.setPostalCode("V9A 6A9");
-                address1.setProvince("BC");
-                address1.setStreet("785 Lampson Street");
-                address1.setCountry("Canada");
-                em.persist(address1);
-                commitTransaction(em);
-                
-                // Clear the cache
-                em.clear();
-                clearCache();
-    
-                StoredProcedureQuery query = em.createStoredProcedureQuery("Read_Address", org.eclipse.persistence.testing.models.jpa21.advanced.Address.class);
-                query.registerStoredProcedureParameter("ADDRESS_ID", Integer.class, ParameterMode.INOUT);
-                query.registerStoredProcedureParameter("STREET", String.class, ParameterMode.OUT);
-                query.registerStoredProcedureParameter("CITY", String.class, ParameterMode.OUT);
-                query.registerStoredProcedureParameter("COUNTRY", String.class, ParameterMode.OUT);
-                query.registerStoredProcedureParameter("PROVINCE", String.class, ParameterMode.OUT);
-                query.registerStoredProcedureParameter("P_CODE", String.class, ParameterMode.OUT);
-                
-                Address address2 = (Address) query.setParameter("ADDRESS_ID", address1.getId()).getSingleResult();
-                assertNotNull("Address returned from stored procedure is null", address2); 
-                assertTrue("Address didn't build correctly using stored procedure", (address1.getId() == address2.getId()));
-                assertTrue("Address didn't build correctly using stored procedure", (address1.getStreet().equals(address2.getStreet())));
-                assertTrue("Address didn't build correctly using stored procedure", (address1.getCountry().equals(address2.getCountry())));
-                assertTrue("Address didn't build correctly using stored procedure", (address1.getProvince().equals(address2.getProvince())));
-                assertTrue("Address didn't build correctly using stored procedure", (address1.getPostalCode().equals(address2.getPostalCode())));
-            } catch (RuntimeException e) {
-                if (isTransactionActive(em)){
-                    rollbackTransaction(em);
-                }
-                
-                throw e;
-            } finally {
-                closeEntityManager(em);
-            }
-        }
-    }
-    
-    /**
-     * Tests a StoredProcedureQuery using a result-set mapping though EM API 
-     */
-    public void testEMCreateStoredProcedureQueryWithSqlResultSetMapping() {
-        if (supportsStoredProcedures() && getPlatform().isMySQL()) {
-            EntityManager em = createEntityManager();
-            
-            try {
-                beginTransaction(em);
-                
-                Address address = new Address();
-                address.setCity("Winnipeg");
-                address.setPostalCode("R3B 1B9");
-                address.setProvince("MB");
-                address.setStreet("510 Main Street");
-                address.setCountry("Canada");
-                em.persist(address);
-                commitTransaction(em);
-                
-                // Clear the cache
-                em.clear();
-                clearCache();
-                
-                StoredProcedureQuery query = em.createStoredProcedureQuery("Read_Address_Mapped", "address-column-result-map");
-                query.registerStoredProcedureParameter("address_id_v", String.class, ParameterMode.INOUT);
-                query.registerStoredProcedureParameter("street_v", String.class, ParameterMode.OUT);
-                query.registerStoredProcedureParameter("city_v", String.class, ParameterMode.OUT);
-                query.registerStoredProcedureParameter("country_v", String.class, ParameterMode.OUT);
-                query.registerStoredProcedureParameter("province_v", String.class, ParameterMode.OUT);
-                query.registerStoredProcedureParameter("p_code_v", String.class, ParameterMode.OUT);
-                
-                Object[] values = (Object[]) query.setParameter("address_id_v", address.getId()).getSingleResult();
-                assertTrue("Address data not found or returned using stored procedure", ((values != null) && (values.length == 6)));
-                assertNotNull("No results returned from store procedure call", values[1]);
-                assertTrue("Address not found using stored procedure", address.getStreet().equals(values[1]));
-            } catch (RuntimeException e) {
-                if (isTransactionActive(em)){
-                    rollbackTransaction(em);
-                }
-                
-                throw e;
-            } finally {
-                closeEntityManager(em);
-            }
-        }
-    }
-    
-    /**
-     * Tests a StoredProcedureQuery that does an update though EM API 
-     */
-    public void testEMCreateStoredProcedureUpdateQuery() {
-        if (supportsStoredProcedures() && getPlatform().isMySQL()) {
-            EntityManager em = createEntityManager();
-            
-            try {
-                String postalCodeTypo = "R3 1B9";
-                String postalCodeCorrection = "R3B 1B9";
-                
-                beginTransaction(em);
-                
-                Address address1 = new Address();
-                address1.setCity("Winnipeg");
-                address1.setPostalCode(postalCodeTypo);
-                address1.setProvince("MB");
-                address1.setStreet("510 Main Street");
-                address1.setCountry("Canada");
-                em.persist(address1);
-                
-                Address address2 = new Address();
-                address2.setCity("Winnipeg");
-                address2.setPostalCode(postalCodeTypo);
-                address2.setProvince("MB");
-                address2.setStreet("512 Main Street");
-                address2.setCountry("Canada");
-                em.persist(address2);
-                
-                commitTransaction(em);
-                
-                // Clear the cache
-                em.clear();
-                clearCache();
-                
-                StoredProcedureQuery query = em.createStoredProcedureQuery("Update_Address_Postal_Code");
-                query.registerStoredProcedureParameter("new_p_code_v", String.class, ParameterMode.IN);
-                query.registerStoredProcedureParameter("old_p_code_v", String.class, ParameterMode.IN);
-                
-                beginTransaction(em);
-                int results = query.setParameter("new_p_code_v", postalCodeCorrection).setParameter("old_p_code_v", postalCodeTypo).executeUpdate();
-                commitTransaction(em);
-                
-                assertTrue("Update count incorrect.", results == 2);
-                
-                // Just because we don't trust anyone ... :-)
-                Address a1 = em.find(Address.class, address1.getId());
-                assertTrue("The postal code was not updated for address 1.", a1.getPostalCode().equals(postalCodeCorrection));
-                Address a2 = em.find(Address.class, address2.getId());
-                assertTrue("The postal code was not updated for address 2.", a2.getPostalCode().equals(postalCodeCorrection));
-            } catch (RuntimeException e) {
-                if (isTransactionActive(em)){
-                    rollbackTransaction(em);
-                }
-                
-                throw e;
-            } finally {
-                closeEntityManager(em);
-            }
-        }
-    }
-    
-    /**
-     * Tests a StoredProcedureQuery using multiple names cursors.
-     */
-    public void testExecuteStoredProcedureQueryWithNamedCursors() {
-        if (supportsStoredProcedures() && getPlatform().isOracle() ) {
-            EntityManager em = createEntityManager();
-            
-            try {
-                StoredProcedureQuery query = em.createNamedStoredProcedureQuery("ReadUsingNamedRefCursors");
-                
-                boolean returnVal = query.execute();
-                
-                List<Employee> employees = (List<Employee>) query.getOutputParameterValue("CUR1");
-                assertFalse("No employees were returned", employees.isEmpty());
-                List<Address> addresses = (List<Address>) query.getOutputParameterValue("CUR2");
-                assertFalse("No addresses were returned", addresses.isEmpty());
-                
-                assertFalse("The query had more results", query.hasMoreResults());
-            } catch (RuntimeException e) {
-                if (isTransactionActive(em)){
-                    rollbackTransaction(em);
-                }
-                
-                throw e;
-            } finally {
-                closeEntityManager(em);
-            }
-        }
-    }
-    
-    /**
-     * Tests a StoredProcedureQuery with an unnamed cursor.
-     */
-    public void testExecuteStoredProcedureQueryWithUnNamedCursor() {
-        if (supportsStoredProcedures() && getPlatform().isOracle() ) {
-            EntityManager em = createEntityManager();
-            
-            try {
-                StoredProcedureQuery query = em.createNamedStoredProcedureQuery("ReadUsingUnNamedRefCursor");
-                
-                boolean returnVal = query.execute();
-                
-                List<Employee> employees = (List<Employee>) query.getOutputParameterValue(1);
-                assertFalse("No employees were returned", employees.isEmpty());
-                
-                assertFalse("The query had more results", query.hasMoreResults());
-            } catch (RuntimeException e) {
-                if (isTransactionActive(em)){
-                    rollbackTransaction(em);
-                }
-                
-                throw e;
-            } finally {
-                closeEntityManager(em);
-            }
-        }
-    }
-    
-    /**
-     * Tests a StoredProcedureQuery that does an update though EM API 
-     */
-    public void testGetResultListStoredProcedureQueryWithNamedCursors() {
-        if (supportsStoredProcedures() && getPlatform().isOracle() ) {
-            EntityManager em = createEntityManager();
-            
-            try {
-                StoredProcedureQuery query = em.createNamedStoredProcedureQuery("ReadUsingNamedRefCursors");
-                
-                List<Employee> employees = query.getResultList();
-                assertFalse("No employees were returned", employees.isEmpty());
-                List<Address> addresses = query.getResultList();
-                assertFalse("No addresses were returned", addresses.isEmpty());
-                
-                assertFalse("The query had more results", query.hasMoreResults());
-            } catch (RuntimeException e) {
-                if (isTransactionActive(em)){
-                    rollbackTransaction(em);
-                }
-
-                throw e;
-            } finally {
-                closeEntityManager(em);
-            }
-        }
-    }
-    
-    /**
-     * Tests a StoredProcedureQuery that does an update though EM API 
-     */
-    public void testEMCreateStoredProcedureQueryWithNamedCursors() {
-        if (supportsStoredProcedures() && getPlatform().isOracle() ) {
-            EntityManager em = createEntityManager();
-            
-            try {
-                StoredProcedureQuery query = em.createNamedStoredProcedureQuery("ReadUsingNamedRefCursors");
-                
-                boolean returnVal = query.execute();
-                
-                //Object employeeResultsBS = query.getOutputParameterValue("CUR1");
-                List<Employee> employeeResults = (List<Employee>) query.getOutputParameterValue(1);
-                
-                //Object addressResultsBS = query.getOutputParameterValue("CUR2");
-                List<Address> addressResults = (List<Address>) query.getOutputParameterValue(2);
-                
-                assertTrue("Update count incorrect.", true);
-            } catch (RuntimeException e) {
-                if (isTransactionActive(em)){
-                    rollbackTransaction(em);
-                }
-                
-                closeEntityManager(em);
-                throw e;
-            }
-            
-            closeEntityManager(em);
-        }
-    }
-    
-    /**
-     * Tests a StoredProcedureQuery that does an update though EM API 
-     */
-    public void testEMCreateStoredProcedureQueryWithPositionalCursors() {
-        if (supportsStoredProcedures() && getPlatform().isOracle() ) {
-            EntityManager em = createEntityManager();
-            
-            try {
-                StoredProcedureQuery query = em.createNamedStoredProcedureQuery("ReadUsingPositionalRefCursors");
-                
-                boolean returnVal = query.execute();
-                
-                //Object employeeResultsBS = query.getOutputParameterValue("CUR1");
-                List<Employee> employeeResults = (List<Employee>) query.getOutputParameterValue(1);
-                
-                //Object addressResultsBS = query.getOutputParameterValue("CUR2");
-                List<Address> addressResults = (List<Address>) query.getOutputParameterValue(2);
-                
-                assertTrue("Update count incorrect.", true);
-            } catch (RuntimeException e) {
-                if (isTransactionActive(em)){
-                    rollbackTransaction(em);
-                }
-                
-                closeEntityManager(em);
-                throw e;
-            }
-            
-            closeEntityManager(em);
-        }
-    }
-    
-    /**
-     * Tests a StoredProcedureQuery that does an update though EM API 
-     */
-    public void testEMCreateStoredProcedureExecuteQuery1() {
-        if (supportsStoredProcedures() && getPlatform().isMySQL()) {
-            EntityManager em = createEntityManager();
-            
-            try {
-                // Create some data (with errors)
-                String postalCodeTypo = "K2J 0L8";
-                String postalCodeCorrection = "K2G 6W2";
-                
-                beginTransaction(em);
-                
-                Address address1 = new Address();
-                address1.setCity("Winnipeg");
-                address1.setPostalCode(postalCodeTypo);
-                address1.setProvince("MB");
-                address1.setStreet("510 Main Street");
-                address1.setCountry("Canada");
-                em.persist(address1);
-                
-                Address address2 = new Address();
-                address2.setCity("Winnipeg");
-                address2.setPostalCode(postalCodeTypo);
-                address2.setProvince("MB");
-                address2.setStreet("512 Main Street");
-                address2.setCountry("Canada");
-                em.persist(address2);
-                
-                Address address3 = new Address();
-                address3.setCity("Winnipeg");
-                address3.setPostalCode(postalCodeCorrection);
-                address3.setProvince("MB");
-                address3.setStreet("514 Main Street");
-                address3.setCountry("Canada");
-                em.persist(address3);
-                
-                commitTransaction(em);
-                
-                // Clear the cache
-                em.clear();
-                clearCache();
-                
-                // Build the named stored procedure query, execute and test.
-                StoredProcedureQuery query = em.createStoredProcedureQuery("Result_Set_And_Update_Address", Address.class, Employee.class);
-                query.registerStoredProcedureParameter("new_p_code_v", String.class, ParameterMode.IN);
-                query.registerStoredProcedureParameter("old_p_code_v", String.class, ParameterMode.IN);
-                query.registerStoredProcedureParameter("employee_count_v", Integer.class, ParameterMode.OUT);
-                
-                boolean result = query.setParameter("new_p_code_v", postalCodeCorrection).setParameter("old_p_code_v", postalCodeTypo).execute();
-                assertTrue("Result did not return true for a result set.", result);
-                
-                List<Address> addressResults = query.getResultList();
-                
-                assertTrue("The query didn't have any more results.", query.hasMoreResults());
-                List<Employee> employeeResults = query.getResultList();
-                int numberOfEmployes = employeeResults.size();
-                
-                // Should return false (no more results)
-                assertFalse("The query had more results.", query.hasMoreResults());
-                
-                // Get the update count.
-                int updateCount = query.getUpdateCount();
-                assertTrue("Update count incorrect: " + updateCount, updateCount == 2);
-                
-                // Update count should return -1 now.
-                assertTrue("Update count should be -1.", query.getUpdateCount() == -1);
-                
-                // Check output parameters by name.
-                // TODO: to investigate. This little bit is hacky. For some 
-                // reason MySql returns a Long here. By position is ok, that is, 
-                // it returns an Integer (as we registered)
-                Long outputParamValueFromName;
-                if (getPlatform().isMySQL()) {
-                    outputParamValueFromName = (Long) query.getOutputParameterValue("employee_count_v");
-                } else {
-                    outputParamValueFromName = new Long((Integer) query.getOutputParameterValue("employee_count_v"));
-                }
-                assertNotNull("The output parameter was null.", outputParamValueFromName);
-                assertTrue("Incorrect value returned, expected " + numberOfEmployes + ", got: " + outputParamValueFromName, outputParamValueFromName.equals(new Long(numberOfEmployes)));
-                
-                // Do some negative tests ...                
-                try {
-                    query.getOutputParameterValue(null);
-                    fail("No IllegalArgumentException was caught with a null parameter name.");
-                } catch (IllegalArgumentException e) {
-                    // Expected, swallow.
-                }
-                
-                try {
-                    query.getOutputParameterValue("emp_count");
-                    fail("No IllegalArgumentException was caught with invalid parameter name.");
-                } catch (IllegalArgumentException e) {
-                    // Expected, swallow.
-                }
-                
-                try {
-                    query.getOutputParameterValue("new_p_code_v");
-                    fail("No IllegalArgumentException was caught with IN parameter name.");
-                } catch (IllegalArgumentException e) {
-                    // Expected, swallow.
-                }
-                
-                // Check output parameters by position.
-                Integer outputParamValueFromPosition = (Integer) query.getOutputParameterValue(3);
-                assertNotNull("The output parameter was null.", outputParamValueFromPosition);
-                assertTrue("Incorrect value returned, expected " + numberOfEmployes + ", got: " + outputParamValueFromPosition, outputParamValueFromPosition.equals(numberOfEmployes));
-
-                // Do some negative tests ...
-                try {
-                    query.getOutputParameterValue(8);
-                    fail("No IllegalArgumentException was caught with position out of bounds.");
-                } catch (IllegalArgumentException e) {
-                    // Expected, swallow.
-                }
-                
-                try {
-                    query.getOutputParameterValue(1);
-                    fail("No IllegalArgumentException was caught with an IN parameter position.");
-                } catch (IllegalArgumentException e) {
-                    // Expected, swallow.
-                }
-                
-                // Just because we don't trust anyone ... :-)
-                Address a1 = em.find(Address.class, address1.getId());
-                assertTrue("The postal code was not updated for address 1.", a1.getPostalCode().equals(postalCodeCorrection));
-                Address a2 = em.find(Address.class, address2.getId());
-                assertTrue("The postal code was not updated for address 2.", a2.getPostalCode().equals(postalCodeCorrection));
-                Address a3 = em.find(Address.class, address3.getId());
-                assertTrue("The postal code was not updated for address 3.", a3.getPostalCode().equals(postalCodeCorrection));
-            } catch (RuntimeException e) {
-                if (isTransactionActive(em)){
-                    rollbackTransaction(em);
-                }
-                
-                throw e;
-            } finally {
-                // The open statement/connection will be closed here.
-                closeEntityManager(em);
-            }
-        }
-    }
-    
-    /**
-     * Tests a StoredProcedureQuery that does an update though EM API 
-     * This is the same test as above except different retrieval path.
-     */
-    public void testEMCreateStoredProcedureExecuteQuery2() {
-        if (supportsStoredProcedures() && getPlatform().isMySQL()) {
-            EntityManager em = createEntityManager();
-            
-            try {
-                // Create some data (with errors)
-                String postalCodeTypo = "K2J 0L8";
-                String postalCodeCorrection = "K2G 6W2";
-                
-                beginTransaction(em);
-                
-                Address address1 = new Address();
-                address1.setCity("Winnipeg");
-                address1.setPostalCode(postalCodeTypo);
-                address1.setProvince("MB");
-                address1.setStreet("510 Main Street");
-                address1.setCountry("Canada");
-                em.persist(address1);
-                
-                Address address2 = new Address();
-                address2.setCity("Winnipeg");
-                address2.setPostalCode(postalCodeTypo);
-                address2.setProvince("MB");
-                address2.setStreet("512 Main Street");
-                address2.setCountry("Canada");
-                em.persist(address2);
-                
-                Address address3 = new Address();
-                address3.setCity("Winnipeg");
-                address3.setPostalCode(postalCodeCorrection);
-                address3.setProvince("MB");
-                address3.setStreet("514 Main Street");
-                address3.setCountry("Canada");
-                em.persist(address3);
-                
-                commitTransaction(em);
-                
-                // Clear the cache
-                em.clear();
-                clearCache();
-                
-                // Build the named stored procedure query, execute and test.
-                StoredProcedureQuery query = em.createStoredProcedureQuery("Result_Set_And_Update_Address", Address.class, Employee.class);
-                query.registerStoredProcedureParameter("new_p_code_v", String.class, ParameterMode.IN);
-                query.registerStoredProcedureParameter("old_p_code_v", String.class, ParameterMode.IN);
-                query.registerStoredProcedureParameter("employee_count_v", Integer.class, ParameterMode.OUT);
-                
-                boolean result = query.setParameter("new_p_code_v", postalCodeCorrection).setParameter("old_p_code_v", postalCodeTypo).execute();
-                assertTrue("Result did not return true for a result set.", result);
-                
-                // This shouldn't affect where we are in the retrieval of the query.
-                assertTrue("We have didn't have any more results", query.hasMoreResults());
-                assertTrue("We have didn't have any more results", query.hasMoreResults());
-                assertTrue("We have didn't have any more results", query.hasMoreResults());
-                assertTrue("We have didn't have any more results", query.hasMoreResults());
-                assertTrue("We have didn't have any more results", query.hasMoreResults());
-                assertTrue("We have didn't have any more results", query.hasMoreResults());
-                assertTrue("We have didn't have any more results", query.hasMoreResults());
-                
-                List<Address> addressResults = query.getResultList();
-                
-                // We know there should be more results so ask for them without checking for has more results.
-                List<Employee> employeeResults = query.getResultList();
-                int numberOfEmployes = employeeResults.size();
-                
-                // Should return false (no more results)
-                assertFalse("The query had more results.", query.hasMoreResults());
-                assertFalse("The query had more results.", query.hasMoreResults());
-                assertFalse("The query had more results.", query.hasMoreResults());
-                assertFalse("The query had more results.", query.hasMoreResults());
-                
-                assertNull("getResultList after no results did not return null", query.getResultList());
-                
-                // Get the update count.
-                int updateCount = query.getUpdateCount();
-                assertTrue("Update count incorrect: " + updateCount, updateCount == 2);
-                
-                // Update count should return -1 now.
-                assertTrue("Update count should be -1.", query.getUpdateCount() == -1);
-                assertTrue("Update count should be -1.", query.getUpdateCount() == -1);
-                assertTrue("Update count should be -1.", query.getUpdateCount() == -1);
-                assertTrue("Update count should be -1.", query.getUpdateCount() == -1);
-                assertTrue("Update count should be -1.", query.getUpdateCount() == -1);
-                
-                // Check output parameters by name.
-                // TODO: to investigate. This little bit is hacky. For some 
-                // reason MySql returns a Long here. By position is ok, that is, 
-                // it returns an Integer (as we registered)
-                Long outputParamValueFromName;
-                if (getPlatform().isMySQL()) {
-                    outputParamValueFromName = (Long) query.getOutputParameterValue("employee_count_v");
-                } else {
-                    outputParamValueFromName = new Long((Integer) query.getOutputParameterValue("employee_count_v"));
-                }
-                assertNotNull("The output parameter was null.", outputParamValueFromName);
-                assertTrue("Incorrect value returned, expected " + numberOfEmployes + ", got: " + outputParamValueFromName, outputParamValueFromName.equals(new Long(numberOfEmployes)));
-                
-                // Do some negative tests ...                
-                try {
-                    query.getOutputParameterValue(null);
-                    fail("No IllegalArgumentException was caught with a null parameter name.");
-                } catch (IllegalArgumentException e) {
-                    // Expected, swallow.
-                }
-                
-                try {
-                    query.getOutputParameterValue("emp_count");
-                    fail("No IllegalArgumentException was caught with invalid parameter name.");
-                } catch (IllegalArgumentException e) {
-                    // Expected, swallow.
-                }
-                
-                try {
-                    query.getOutputParameterValue("new_p_code_v");
-                    fail("No IllegalArgumentException was caught with IN parameter name.");
-                } catch (IllegalArgumentException e) {
-                    // Expected, swallow.
-                }
-                
-                // Check output parameters by position.
-                Integer outputParamValueFromPosition = (Integer) query.getOutputParameterValue(3);
-                assertNotNull("The output parameter was null.", outputParamValueFromPosition);
-                assertTrue("Incorrect value returned, expected " + numberOfEmployes + ", got: " + outputParamValueFromPosition, outputParamValueFromPosition.equals(numberOfEmployes));
-
-                // Do some negative tests ...
-                try {
-                    query.getOutputParameterValue(8);
-                    fail("No IllegalArgumentException was caught with position out of bounds.");
-                } catch (IllegalArgumentException e) {
-                    // Expected, swallow.
-                }
-                
-                try {
-                    query.getOutputParameterValue(1);
-                    fail("No IllegalArgumentException was caught with an IN parameter position.");
-                } catch (IllegalArgumentException e) {
-                    // Expected, swallow.
-                }
-                
-                // Just because we don't trust anyone ... :-)
-                Address a1 = em.find(Address.class, address1.getId());
-                assertTrue("The postal code was not updated for address 1.", a1.getPostalCode().equals(postalCodeCorrection));
-                Address a2 = em.find(Address.class, address2.getId());
-                assertTrue("The postal code was not updated for address 2.", a2.getPostalCode().equals(postalCodeCorrection));
-                Address a3 = em.find(Address.class, address3.getId());
-                assertTrue("The postal code was not updated for address 3.", a3.getPostalCode().equals(postalCodeCorrection));
-            } catch (RuntimeException e) {
-                if (isTransactionActive(em)){
-                    rollbackTransaction(em);
-                }
-                
-                throw e;
-            } finally {
-                // The open statement/connection will be closed here.
-                closeEntityManager(em);
-            }
-        }
-    }
-
-    /**
-     * Tests a NamedStoredProcedureQuery using a positional parameter returning 
-     * a single result set. 
-     */
-    public void testQueryUsingPositionalParameterAndSingleResultSet() {
-        if (supportsStoredProcedures() && getPlatform().isMySQL()) {
-            EntityManager em = createEntityManager();
-            
-            try {
-                beginTransaction(em);
-                
-                Address address1 = new Address();
-                address1.setCity("Ottawa");
-                address1.setPostalCode("K1G 6P3");
-                address1.setProvince("ON");
-                address1.setStreet("123 Street");
-                address1.setCountry("Canada");
-                em.persist(address1);
-                commitTransaction(em);
-                
-                // Clear the cache
-                em.clear();
-                clearCache();
-    
-                Address address2 = (Address) em.createNamedStoredProcedureQuery("ReadAddressUsingPositionalParameterAndSingleResultSet").setParameter("1", address1.getId()).getSingleResult();
-                assertNotNull("Address returned from stored procedure is null", address2); 
-                assertTrue("Address didn't build correctly using stored procedure", (address1.getId() == address2.getId()));
-                assertTrue("Address didn't build correctly using stored procedure", (address1.getStreet().equals(address2.getStreet())));
-                assertTrue("Address didn't build correctly using stored procedure", (address1.getCountry().equals(address2.getCountry())));
-                assertTrue("Address didn't build correctly using stored procedure", (address1.getProvince().equals(address2.getProvince())));
-            } catch (RuntimeException e) {
-                if (isTransactionActive(em)){
-                    rollbackTransaction(em);
-                }
-                
-                throw e;
-            } finally {
-                closeEntityManager(em);
-            }
-        }
-    }
-    
-    /**
-     * Test multiple result sets by setting the SQL results set mapping from code.
-     */
-    public void testQueryWithMultipleResultsFromCode() throws Exception {
-        if (supportsStoredProcedures() && getPlatform().isMySQL()) {
-            // SQL result set mapping for employee.
-            SQLResultSetMapping employeeResultSetMapping = new SQLResultSetMapping("EmployeeResultSetMapping");
-            employeeResultSetMapping.addResult(new EntityResult(Employee.class));
-             
-            // SQL result set mapping for address.
-            SQLResultSetMapping addressResultSetMapping = new SQLResultSetMapping("AddressResultSetMapping");
-            addressResultSetMapping.addResult(new EntityResult(Address.class));
-            
-            // SQL result set mapping for project (using inheritance and more complex result)
-            SQLResultSetMapping projectResultSetMapping = new SQLResultSetMapping("ProjectResultSetMapping");
-            EntityResult projectEntityResult = new EntityResult(Project.class);
-            projectResultSetMapping.addResult(projectEntityResult);
-            projectEntityResult = new EntityResult(SmallProject.class);
-            projectEntityResult.addFieldResult(new FieldResult("id", "SMALL_ID"));
-            projectEntityResult.addFieldResult(new FieldResult("name", "SMALL_NAME"));
-            projectEntityResult.addFieldResult(new FieldResult("description", "SMALL_DESCRIPTION"));
-            projectEntityResult.addFieldResult(new FieldResult("teamLeader", "SMALL_TEAMLEAD"));
-            projectEntityResult.addFieldResult(new FieldResult("version", "SMALL_VERSION"));
-            projectEntityResult.setDiscriminatorColumn("SMALL_DESCRIM");
-            projectResultSetMapping.addResult(projectEntityResult);
-            projectResultSetMapping.addResult(new ColumnResult("BUDGET_SUM"));
-             
-            // SQL result set mapping for employee using constructor results.
-            SQLResultSetMapping employeeConstrustorResultSetMapping = new SQLResultSetMapping("EmployeeConstructorResultSetMapping");
-            ConstructorResult constructorResult = new ConstructorResult(EmployeeDetails.class);
-            ColumnResult columnResult = new ColumnResult("EMP_ID");
-            columnResult.getColumn().setType(Integer.class);
-            constructorResult.addColumnResult(columnResult);
-            columnResult = new ColumnResult("F_NAME");
-            columnResult.getColumn().setType(String.class);
-            constructorResult.addColumnResult(columnResult);
-            columnResult = new ColumnResult("L_NAME");
-            columnResult.getColumn().setType(String.class);
-            constructorResult.addColumnResult(columnResult);
-            columnResult = new ColumnResult("R_COUNT");
-            columnResult.getColumn().setType(Integer.class);
-            constructorResult.addColumnResult(columnResult);
-            employeeConstrustorResultSetMapping.addResult(constructorResult);
-            
-            StoredProcedureCall call = new StoredProcedureCall();
-            call.setProcedureName("Read_Multiple_Result_Sets");
-            call.setHasMultipleResultSets(true);
-            call.setReturnMultipleResultSetCollections(true);
-             
-            ResultSetMappingQuery query = new ResultSetMappingQuery(call);
-            query.addSQLResultSetMapping(employeeResultSetMapping);
-            query.addSQLResultSetMapping(addressResultSetMapping);
-            query.addSQLResultSetMapping(projectResultSetMapping);
-            query.addSQLResultSetMapping(employeeConstrustorResultSetMapping);
-             
-            List allResults = (List)getServerSession().executeQuery(query);
-            assertNotNull("No results returned", allResults);
-            assertTrue("Incorrect number of results returned", allResults.size() == 4);
-            
-            // Verify first result set mapping --> Employee
-            List results0 = (List) allResults.get(0);
-            assertNotNull("No Employee results returned", results0);
-            assertTrue("Empty Employee results returned", results0.size() > 0);
-    
-            // Verify second result set mapping --> Address
-            List results1 = (List) allResults.get(1);
-            assertNotNull("No Address results returned", results1);
-            assertTrue("Empty Address results returned", results1.size() > 0);
-    
-            // Verify third result set mapping --> Project
-            List results2 = (List) allResults.get(2);
-            assertNotNull("No Project results returned", results2);
-            assertTrue("Empty Project results returned", results2.size() > 0);
-    
-            for (Object result2 : results2) {
-                Object[] result2Element = (Object[]) result2;
-                assertTrue("Failed to Return 3 items", (result2Element.length == 3));
-                // Using Number as Different db/drivers  can return different types
-                // e.g. Oracle with ijdbc14.jar returns BigDecimal where as Derby 
-                // with derbyclient.jar returns Double. NOTE: the order of checking 
-                // here is valid and as defined by the spec.
-                assertTrue("Failed to return LargeProject", (result2Element[0] instanceof LargeProject));
-                assertTrue("Failed To Return SmallProject", (result2Element[1] instanceof SmallProject));
-                assertTrue("Failed to return column",(result2Element[2] instanceof Number));
-                assertFalse("Returned same data in both result elements",((SmallProject) result2Element[1]).getName().equals(((LargeProject) result2Element[0]).getName()));
-            }
-            
-            // Verify fourth result set mapping --> Employee Constructor Result
-            List results3 = (List) allResults.get(3);
-            assertNotNull("No Employee constructor results returned", results3);
-            assertTrue("Empty Employee constructor results returned", results3.size() > 0);
-        }
-    }
-    
-    /**
-     * Test multiple result sets by setting the SQL results set mapping from annotation.
-     */
-    public void testQueryWithMultipleResultsFromAnnotations() throws Exception {
-        if (supportsStoredProcedures() && getPlatform().isMySQL()) {
-            StoredProcedureQuery multipleResultSetQuery = createEntityManager().createNamedStoredProcedureQuery("ReadUsingMultipleResultSetMappings");
-            
-            // Verify first result set mapping --> Employee
-            List results = multipleResultSetQuery.getResultList();
-            assertNotNull("No Employee results returned", results);
-            assertTrue("Empty Employee results returned", results.size() > 0);
-    
-            // Verify second result set mapping --> Address
-            assertTrue("Address results not available", multipleResultSetQuery.hasMoreResults());
-            results = multipleResultSetQuery.getResultList();
-            assertNotNull("No Address results returned", results);
-            assertTrue("Empty Address results returned", results.size() > 0);
-            
-            // Verify third result set mapping --> Project
-            assertTrue("Projects results not available", multipleResultSetQuery.hasMoreResults());
-            results = multipleResultSetQuery.getResultList();
-            assertNotNull("No Project results returned", results);
-            assertTrue("Empty Project results returned", results.size() > 0);
-    
-            for (Object result : results) {
-                Object[] resultElement = (Object[]) result;
-                assertTrue("Failed to Return 3 items", (resultElement.length == 3));
-                // Using Number as Different db/drivers  can return different types
-                // e.g. Oracle with ijdbc14.jar returns BigDecimal where as Derby 
-                // with derbyclient.jar returns Double. NOTE: the order of checking 
-                // here is valid and as defined by the spec.
-                assertTrue("Failed to return LargeProject", (resultElement[0] instanceof LargeProject) );
-                assertTrue("Failed To Return SmallProject", (resultElement[1] instanceof SmallProject) );
-                assertTrue("Failed to return column",(resultElement[2] instanceof Number) );
-                assertFalse("Returned same data in both result elements",((SmallProject)resultElement[1]).getName().equals(((LargeProject)resultElement[0]).getName()));
-            }
-            
-            // Verify fourth result set mapping --> Employee Constructor Result
-            assertTrue("Employee constructor results not available", multipleResultSetQuery.hasMoreResults());
-            results = multipleResultSetQuery.getResultList();
-            assertNotNull("No Employee constructor results returned", results);
-            assertTrue("Empty Employee constructor results returned", results.size() > 0);
-            
-            // Verify there as no more results available
-            assertFalse("More results available", multipleResultSetQuery.hasMoreResults());
-        }
-    }
-    
-    /**
-     * Tests a NamedStoredProcedureQuery using a result-class. 
-     */
-    public void testQueryWithResultClass() {
-        if (supportsStoredProcedures() && getPlatform().isMySQL()) {
-            EntityManager em = createEntityManager();
-            
-            try {
-                beginTransaction(em);
-                
-                Address address1 = new Address();
-                address1.setCity("Ottawa");
-                address1.setPostalCode("K1G 6P3");
-                address1.setProvince("ON");
-                address1.setStreet("123 Street");
-                address1.setCountry("Canada");
-                em.persist(address1);
-                commitTransaction(em);
-                
-                // Clear the cache
-                em.clear();
-                clearCache();
-    
-                Address address2 = (Address) em.createNamedStoredProcedureQuery("ReadAddressWithResultClass").setParameter("ADDRESS_ID", address1.getId()).getSingleResult();
-                assertNotNull("Address returned from stored procedure is null", address2); 
-                assertTrue("Address didn't build correctly using stored procedure", (address1.getId() == address2.getId()));
-                assertTrue("Address didn't build correctly using stored procedure", (address1.getStreet().equals(address2.getStreet())));
-                assertTrue("Address didn't build correctly using stored procedure", (address1.getCountry().equals(address2.getCountry())));
-                assertTrue("Address didn't build correctly using stored procedure", (address1.getProvince().equals(address2.getProvince())));
-                assertTrue("Address didn't build correctly using stored procedure", (address1.getPostalCode().equals(address2.getPostalCode())));
-            } catch (RuntimeException e) {
-                if (isTransactionActive(em)){
-                    rollbackTransaction(em);
-                }
-                
-                throw e;
-            } finally {
-                closeEntityManager(em);
-            }
-        }
-    }
-    
-    /**
-     * Tests a NamedStoredProcedureQuery using a result-class. 
-     */
-    public void testQueryWithResultClassPositional() {
-        if (supportsStoredProcedures() && getPlatform().isMySQL()) {
-            EntityManager em = createEntityManager();
-            
-            try {
-                beginTransaction(em);
-                
-                Address address1 = new Address();
-                address1.setCity("Ottawa");
-                address1.setPostalCode("K1G 6P3");
-                address1.setProvince("ON");
-                address1.setStreet("123 Street");
-                address1.setCountry("Canada");
-                em.persist(address1);
-                commitTransaction(em);
-                
-                // Clear the cache
-                em.clear();
-                clearCache();
-    
-                Address address2 = (Address) em.createNamedStoredProcedureQuery("ReadAddressWithPositionalParameters").setParameter(1, address1.getId()).getSingleResult();
-                assertNotNull("Address returned from stored procedure is null", address2); 
-                assertTrue("Address didn't build correctly using stored procedure", (address1.getId() == address2.getId()));
-                assertTrue("Address didn't build correctly using stored procedure", (address1.getStreet().equals(address2.getStreet())));
-                assertTrue("Address didn't build correctly using stored procedure", (address1.getCountry().equals(address2.getCountry())));
-                assertTrue("Address didn't build correctly using stored procedure", (address1.getProvince().equals(address2.getProvince())));
-                assertTrue("Address didn't build correctly using stored procedure", (address1.getPostalCode().equals(address2.getPostalCode())));
-            } catch (RuntimeException e) {
-                if (isTransactionActive(em)){
-                    rollbackTransaction(em);
-                }
-                
-                throw e;
-            } finally {
-                closeEntityManager(em);
-            }
-        }
-    }    
-    
-    /**
-     * Tests a NamedStoredProcedureQuery using a result-set mapping. 
-     */
-    public void testQueryWithResultSetMapping() {
-        if (supportsStoredProcedures()) {
-            EntityManager em = createEntityManager();
-            
-            try {
-                beginTransaction(em);
-                
-                Address address1 = new Address();
-                address1.setCity("Ottawa");
-                address1.setPostalCode("K1G 6P3");
-                address1.setProvince("ON");
-                address1.setStreet("123 Street");
-                address1.setCountry("Canada");
-    
-                em.persist(address1);
-                commitTransaction(em);
-                
-                // Clear the cache
-                em.clear();
-                clearCache();
-                
-                Address address2 = (Address) em.createNamedStoredProcedureQuery("ReadAddressWithResultSetMapping").setParameter("address_id_v", address1.getId()).getSingleResult();
-                assertNotNull("Address returned from stored procedure is null", address2); 
-                assertTrue("Address not found using stored procedure", (address1.getId() == address2.getId()));
-            } catch (RuntimeException e) {
-                if (isTransactionActive(em)){
-                    rollbackTransaction(em);
-                }
-                
-                throw e;
-            } finally {
-                closeEntityManager(em);
-            }
-        }
-    }
-    
-    /**
-     * Tests a NamedStoredProcedureQuery annotation using a result-set mapping. 
-     */
-    public void testQueryWithResultSetFieldMapping() {
-        if (supportsStoredProcedures()) {
-            EntityManager em = createEntityManager();
-            
-            try {
-                beginTransaction(em);
-                
-                Address address = new Address();
-                address.setCity("Ottawa");
-                address.setPostalCode("K1G 6P3");
-                address.setProvince("ON");
-                address.setStreet("123 Street");
-                address.setCountry("Canada");
-                em.persist(address);
-                commitTransaction(em);
-                
-                // Clear the cache
-                em.clear();
-                clearCache();
-                
-                Object[] values = (Object[]) em.createNamedStoredProcedureQuery("ReadAddressWithResultSetFieldMapping").setParameter("address_id_v", address.getId()).getSingleResult();
-                assertTrue("Address data not found or returned using stored procedure", ((values != null) && (values.length == 6)));
-                assertNotNull("No results returned from store procedure call", values[1]);
-                assertTrue("Address not found using stored procedure", address.getStreet().equals(values[1]));
-            } catch (RuntimeException e) {
-                if (isTransactionActive(em)){
-                    rollbackTransaction(em);
-                }
-                
-                throw e;
-            } finally {
-                closeEntityManager(em);
-            }
-        }
-    }
-}
+/*******************************************************************************
+ * Copyright (c) 2012 Oracle and/or its affiliates. All rights reserved.
+ * This program and the accompanying materials are made available under the 
+ * terms of the Eclipse Public License v1.0 and Eclipse Distribution License v. 1.0 
+ * which accompanies this distribution. 
+ * The Eclipse Public License is available at http://www.eclipse.org/legal/epl-v10.html
+ * and the Eclipse Distribution License is available at 
+ * http://www.eclipse.org/org/documents/edl-v10.php.
+ *
+ * Contributors:
+ *     02/08/2012-2.4 Guy Pelletier 
+ *       - 350487: JPA 2.1 Specification defined support for Stored Procedure Calls
+ *     06/20/2012-2.5 Guy Pelletier 
+ *       - 350487: JPA 2.1 Specification defined support for Stored Procedure Calls       
+ *     07/13/2012-2.5 Guy Pelletier 
+ *       - 350487: JPA 2.1 Specification defined support for Stored Procedure Calls
+ *     08/24/2012-2.5 Guy Pelletier 
+ *       - 350487: JPA 2.1 Specification defined support for Stored Procedure Calls
+ *     09/13/2013-2.5 Guy Pelletier 
+ *       - 350487: JPA 2.1 Specification defined support for Stored Procedure Calls
+ *     09/27/2012-2.5 Guy Pelletier
+ *       - 350487: JPA 2.1 Specification defined support for Stored Procedure Calls
+ ******************************************************************************/  
+package org.eclipse.persistence.testing.tests.jpa21.advanced;
+
+import static javax.persistence.ParameterMode.INOUT;
+import static javax.persistence.ParameterMode.OUT;
+
+import java.util.List;
+
+import javax.persistence.EntityManager;
+import javax.persistence.ParameterMode;
+import javax.persistence.Query;
+import javax.persistence.StoredProcedureParameter;
+import javax.persistence.StoredProcedureQuery;
+
+import org.eclipse.persistence.internal.helper.DatabaseField;
+import org.eclipse.persistence.jpa.JpaEntityManager;
+import org.eclipse.persistence.queries.ResultSetMappingQuery;
+import org.eclipse.persistence.queries.SQLCall;
+
+import org.eclipse.persistence.testing.models.jpa21.advanced.Address;
+import org.eclipse.persistence.testing.models.jpa21.advanced.AdvancedTableCreator;
+import org.eclipse.persistence.testing.models.jpa21.advanced.EmployeeDetails;
+import org.eclipse.persistence.testing.models.jpa21.advanced.EmployeePopulator;
+import org.eclipse.persistence.testing.models.jpa21.advanced.LargeProject;
+import org.eclipse.persistence.testing.models.jpa21.advanced.Project;
+import org.eclipse.persistence.testing.models.jpa21.advanced.SmallProject;
+import org.eclipse.persistence.testing.models.jpa21.advanced.Employee;
+import org.eclipse.persistence.testing.tests.jpa.advanced.AdvancedJPAJunitTest;
+
+import org.eclipse.persistence.queries.ColumnResult;
+import org.eclipse.persistence.queries.ConstructorResult;
+import org.eclipse.persistence.queries.EntityResult;
+import org.eclipse.persistence.queries.FieldResult;
+import org.eclipse.persistence.queries.SQLResultSetMapping;
+import org.eclipse.persistence.queries.StoredProcedureCall;
+
+import org.eclipse.persistence.testing.framework.junit.JUnitTestCase;
+import junit.framework.TestSuite;
+import junit.framework.Test;
+
+public class NamedStoredProcedureQueryTestSuite extends JUnitTestCase {
+    protected boolean m_reset = false;
+
+    public NamedStoredProcedureQueryTestSuite() {}
+    
+    public NamedStoredProcedureQueryTestSuite(String name) {
+        super(name);
+    }
+    
+    public void setUp () {
+        m_reset = true;
+        super.setUp();
+        clearCache();
+    }
+    
+    public void tearDown () {
+        if (m_reset) {
+            m_reset = false;
+        }
+        
+        super.tearDown();
+    }
+    
+    public static Test suite() {
+        TestSuite suite = new TestSuite();
+        suite.setName("NamedStoredProcedureQueryTestSuite");
+        
+        suite.addTest(new NamedStoredProcedureQueryTestSuite("testSetup"));
+        
+        // These tests call stored procedures that return a result set. 
+        suite.addTest(new NamedStoredProcedureQueryTestSuite("testQueryWithMultipleResultsFromCode"));
+        suite.addTest(new NamedStoredProcedureQueryTestSuite("testQueryWithMultipleResultsFromAnnotations"));
+        suite.addTest(new NamedStoredProcedureQueryTestSuite("testQueryUsingPositionalParameterAndSingleResultSet"));
+        
+        // These tests call stored procedures that write into OUT parameters.
+        suite.addTest(new NamedStoredProcedureQueryTestSuite("testQueryWithResultClass"));
+        suite.addTest(new NamedStoredProcedureQueryTestSuite("testQueryWithResultClassPositional"));
+        suite.addTest(new NamedStoredProcedureQueryTestSuite("testQueryWithResultSetMapping"));
+        suite.addTest(new NamedStoredProcedureQueryTestSuite("testQueryWithResultSetFieldMapping"));
+        
+        // These tests call stored procedures from EM API
+        suite.addTest(new NamedStoredProcedureQueryTestSuite("testEMCreateStoredProcedureQuery"));
+        suite.addTest(new NamedStoredProcedureQueryTestSuite("testEMCreateStoredProcedureQueryWithPositionalParameters"));
+        suite.addTest(new NamedStoredProcedureQueryTestSuite("testEMCreateStoredProcedureQueryWithResultClass"));
+        suite.addTest(new NamedStoredProcedureQueryTestSuite("testEMCreateStoredProcedureQueryWithSqlResultSetMapping"));
+        suite.addTest(new NamedStoredProcedureQueryTestSuite("testEMCreateStoredProcedureUpdateQuery"));
+        suite.addTest(new NamedStoredProcedureQueryTestSuite("testEMCreateStoredProcedureExecuteQuery1"));
+        suite.addTest(new NamedStoredProcedureQueryTestSuite("testEMCreateStoredProcedureExecuteQuery2"));
+        suite.addTest(new NamedStoredProcedureQueryTestSuite("testExecuteStoredProcedureQueryWithNamedCursors"));
+        suite.addTest(new NamedStoredProcedureQueryTestSuite("testGetResultListStoredProcedureQueryWithNamedCursors"));
+        suite.addTest(new NamedStoredProcedureQueryTestSuite("testExecuteStoredProcedureQueryWithUnNamedCursor"));
+        
+        return suite;
+    }
+    
+    /**
+     * The setup is done as a test, both to record its failure, and to allow execution in the server.
+     */
+    public void testSetup() {
+        new AdvancedTableCreator().replaceTables(JUnitTestCase.getServerSession());
+        EmployeePopulator employeePopulator = new EmployeePopulator();
+        employeePopulator.buildExamples();
+        employeePopulator.persistExample(getServerSession());
+        clearCache();
+    }
+    
+    /**
+     * Tests a StoredProcedureQuery using only a procedure name though EM API 
+     */
+    public void testEMCreateStoredProcedureQuery() {
+        if (supportsStoredProcedures() && getPlatform().isMySQL()) {
+            EntityManager em = createEntityManager();
+            
+            try {
+                beginTransaction(em);
+                
+                Address address1 = new Address();
+                address1.setCity("Edmonton");
+                address1.setPostalCode("T5B 4M9");
+                address1.setProvince("AB");
+                address1.setStreet("7424 118 Avenue");
+                address1.setCountry("Canada");
+                em.persist(address1);
+                commitTransaction(em);
+                
+                // Clear the cache
+                em.clear();
+                clearCache();
+    
+                StoredProcedureQuery query = em.createStoredProcedureQuery("Read_Address");
+                query.registerStoredProcedureParameter("ADDRESS_ID", Integer.class, ParameterMode.INOUT);
+                query.registerStoredProcedureParameter("STREET", String.class, ParameterMode.OUT);
+                query.registerStoredProcedureParameter("CITY", String.class, ParameterMode.OUT);
+                query.registerStoredProcedureParameter("COUNTRY", String.class, ParameterMode.OUT);
+                query.registerStoredProcedureParameter("PROVINCE", String.class, ParameterMode.OUT);
+                query.registerStoredProcedureParameter("P_CODE", String.class, ParameterMode.OUT);
+
+                List addresses = query.setParameter("ADDRESS_ID", address1.getId()).getResultList();
+                assertTrue("Incorrect number of addresses returned", addresses.size() == 1);
+                Object[] addressContent = (Object[]) addresses.get(0);
+                assertTrue("Incorrect data content size", addressContent.length == 6);
+                assertTrue("Id content incorrect", addressContent[0].equals(address1.getId()));
+                assertTrue("Steet content incorrect", addressContent[1].equals(address1.getStreet()));
+                assertTrue("City content incorrect", addressContent[2].equals(address1.getCity()));
+                assertTrue("Country content incorrect", addressContent[3].equals(address1.getCountry()));
+                assertTrue("Province content incorrect", addressContent[4].equals(address1.getProvince()));
+                assertTrue("Postal Code content incorrect", addressContent[5].equals(address1.getPostalCode()));
+            } catch (RuntimeException e) {
+                if (isTransactionActive(em)){
+                    rollbackTransaction(em);
+                }
+                
+                throw e;
+            } finally {
+                closeEntityManager(em);
+            }
+        }
+    }
+    
+    /**
+     * Tests a NamedStoredProcedureQuery using a result-class. 
+     */
+    public void testEMCreateStoredProcedureQueryWithPositionalParameters() {
+        if (supportsStoredProcedures() && getPlatform().isMySQL()) {
+            EntityManager em = createEntityManager();
+            
+            try {
+                beginTransaction(em);
+                
+                Address address1 = new Address();
+                address1.setCity("Ottawa");
+                address1.setPostalCode("K1G 6P3");
+                address1.setProvince("ON");
+                address1.setStreet("123 Street");
+                address1.setCountry("Canada");
+                em.persist(address1);
+                commitTransaction(em);
+                
+                // Clear the cache
+                em.clear();
+                clearCache();
+    
+                // Should be able to mix the order here I think.
+                StoredProcedureQuery query = em.createStoredProcedureQuery("Read_Address", "address-field-result-map-positional");
+                query.registerStoredProcedureParameter(1, Integer.class, ParameterMode.INOUT);
+                query.registerStoredProcedureParameter(2, String.class, ParameterMode.OUT);
+                query.registerStoredProcedureParameter(3, String.class, ParameterMode.OUT);
+                query.registerStoredProcedureParameter(4, String.class, ParameterMode.OUT);
+                query.registerStoredProcedureParameter(5, String.class, ParameterMode.OUT);
+                query.registerStoredProcedureParameter(6, String.class, ParameterMode.OUT);
+                
+                Address address2 = (Address) em.createNamedStoredProcedureQuery("ReadAddressWithPositionalParameters").setParameter(1, address1.getId()).getSingleResult();
+                assertNotNull("Address returned from stored procedure is null", address2); 
+                assertTrue("Address didn't build correctly using stored procedure", (address1.getId() == address2.getId()));
+                assertTrue("Address didn't build correctly using stored procedure", (address1.getStreet().equals(address2.getStreet())));
+                assertTrue("Address didn't build correctly using stored procedure", (address1.getCountry().equals(address2.getCountry())));
+                assertTrue("Address didn't build correctly using stored procedure", (address1.getProvince().equals(address2.getProvince())));
+                assertTrue("Address didn't build correctly using stored procedure", (address1.getPostalCode().equals(address2.getPostalCode())));
+            } catch (RuntimeException e) {
+                if (isTransactionActive(em)){
+                    rollbackTransaction(em);
+                }
+                
+                closeEntityManager(em);
+                throw e;
+            } finally {
+                closeEntityManager(em);
+            }
+        }
+    }  
+    
+    /**
+     * Tests a StoredProcedureQuery using a class though EM API 
+     */
+    public void testEMCreateStoredProcedureQueryWithResultClass() {
+        if (supportsStoredProcedures() && getPlatform().isMySQL()) {
+            EntityManager em = createEntityManager();
+            
+            try {
+                beginTransaction(em);
+                
+                Address address1 = new Address();
+                address1.setCity("Victoria");
+                address1.setPostalCode("V9A 6A9");
+                address1.setProvince("BC");
+                address1.setStreet("785 Lampson Street");
+                address1.setCountry("Canada");
+                em.persist(address1);
+                commitTransaction(em);
+                
+                // Clear the cache
+                em.clear();
+                clearCache();
+    
+                StoredProcedureQuery query = em.createStoredProcedureQuery("Read_Address", org.eclipse.persistence.testing.models.jpa21.advanced.Address.class);
+                query.registerStoredProcedureParameter("ADDRESS_ID", Integer.class, ParameterMode.INOUT);
+                query.registerStoredProcedureParameter("STREET", String.class, ParameterMode.OUT);
+                query.registerStoredProcedureParameter("CITY", String.class, ParameterMode.OUT);
+                query.registerStoredProcedureParameter("COUNTRY", String.class, ParameterMode.OUT);
+                query.registerStoredProcedureParameter("PROVINCE", String.class, ParameterMode.OUT);
+                query.registerStoredProcedureParameter("P_CODE", String.class, ParameterMode.OUT);
+                
+                Address address2 = (Address) query.setParameter("ADDRESS_ID", address1.getId()).getSingleResult();
+                assertNotNull("Address returned from stored procedure is null", address2); 
+                assertTrue("Address didn't build correctly using stored procedure", (address1.getId() == address2.getId()));
+                assertTrue("Address didn't build correctly using stored procedure", (address1.getStreet().equals(address2.getStreet())));
+                assertTrue("Address didn't build correctly using stored procedure", (address1.getCountry().equals(address2.getCountry())));
+                assertTrue("Address didn't build correctly using stored procedure", (address1.getProvince().equals(address2.getProvince())));
+                assertTrue("Address didn't build correctly using stored procedure", (address1.getPostalCode().equals(address2.getPostalCode())));
+            } catch (RuntimeException e) {
+                if (isTransactionActive(em)){
+                    rollbackTransaction(em);
+                }
+                
+                throw e;
+            } finally {
+                closeEntityManager(em);
+            }
+        }
+    }
+    
+    /**
+     * Tests a StoredProcedureQuery using a result-set mapping though EM API 
+     */
+    public void testEMCreateStoredProcedureQueryWithSqlResultSetMapping() {
+        if (supportsStoredProcedures() && getPlatform().isMySQL()) {
+            EntityManager em = createEntityManager();
+            
+            try {
+                beginTransaction(em);
+                
+                Address address = new Address();
+                address.setCity("Winnipeg");
+                address.setPostalCode("R3B 1B9");
+                address.setProvince("MB");
+                address.setStreet("510 Main Street");
+                address.setCountry("Canada");
+                em.persist(address);
+                commitTransaction(em);
+                
+                // Clear the cache
+                em.clear();
+                clearCache();
+                
+                StoredProcedureQuery query = em.createStoredProcedureQuery("Read_Address_Mapped", "address-column-result-map");
+                query.registerStoredProcedureParameter("address_id_v", String.class, ParameterMode.INOUT);
+                query.registerStoredProcedureParameter("street_v", String.class, ParameterMode.OUT);
+                query.registerStoredProcedureParameter("city_v", String.class, ParameterMode.OUT);
+                query.registerStoredProcedureParameter("country_v", String.class, ParameterMode.OUT);
+                query.registerStoredProcedureParameter("province_v", String.class, ParameterMode.OUT);
+                query.registerStoredProcedureParameter("p_code_v", String.class, ParameterMode.OUT);
+                
+                Object[] values = (Object[]) query.setParameter("address_id_v", address.getId()).getSingleResult();
+                assertTrue("Address data not found or returned using stored procedure", ((values != null) && (values.length == 6)));
+                assertNotNull("No results returned from store procedure call", values[1]);
+                assertTrue("Address not found using stored procedure", address.getStreet().equals(values[1]));
+            } catch (RuntimeException e) {
+                if (isTransactionActive(em)){
+                    rollbackTransaction(em);
+                }
+                
+                throw e;
+            } finally {
+                closeEntityManager(em);
+            }
+        }
+    }
+    
+    /**
+     * Tests a StoredProcedureQuery that does an update though EM API 
+     */
+    public void testEMCreateStoredProcedureUpdateQuery() {
+        if (supportsStoredProcedures() && getPlatform().isMySQL()) {
+            EntityManager em = createEntityManager();
+            
+            try {
+                String postalCodeTypo = "R3 1B9";
+                String postalCodeCorrection = "R3B 1B9";
+                
+                beginTransaction(em);
+                
+                Address address1 = new Address();
+                address1.setCity("Winnipeg");
+                address1.setPostalCode(postalCodeTypo);
+                address1.setProvince("MB");
+                address1.setStreet("510 Main Street");
+                address1.setCountry("Canada");
+                em.persist(address1);
+                
+                Address address2 = new Address();
+                address2.setCity("Winnipeg");
+                address2.setPostalCode(postalCodeTypo);
+                address2.setProvince("MB");
+                address2.setStreet("512 Main Street");
+                address2.setCountry("Canada");
+                em.persist(address2);
+                
+                commitTransaction(em);
+                
+                // Clear the cache
+                em.clear();
+                clearCache();
+                
+                StoredProcedureQuery query = em.createStoredProcedureQuery("Update_Address_Postal_Code");
+                query.registerStoredProcedureParameter("new_p_code_v", String.class, ParameterMode.IN);
+                query.registerStoredProcedureParameter("old_p_code_v", String.class, ParameterMode.IN);
+                
+                beginTransaction(em);
+                int results = query.setParameter("new_p_code_v", postalCodeCorrection).setParameter("old_p_code_v", postalCodeTypo).executeUpdate();
+                commitTransaction(em);
+                
+                assertTrue("Update count incorrect.", results == 2);
+                
+                // Just because we don't trust anyone ... :-)
+                Address a1 = em.find(Address.class, address1.getId());
+                assertTrue("The postal code was not updated for address 1.", a1.getPostalCode().equals(postalCodeCorrection));
+                Address a2 = em.find(Address.class, address2.getId());
+                assertTrue("The postal code was not updated for address 2.", a2.getPostalCode().equals(postalCodeCorrection));
+            } catch (RuntimeException e) {
+                if (isTransactionActive(em)){
+                    rollbackTransaction(em);
+                }
+                
+                throw e;
+            } finally {
+                closeEntityManager(em);
+            }
+        }
+    }
+    
+    /**
+     * Tests a StoredProcedureQuery using multiple names cursors.
+     */
+    public void testExecuteStoredProcedureQueryWithNamedCursors() {
+        if (supportsStoredProcedures() && getPlatform().isOracle() ) {
+            EntityManager em = createEntityManager();
+            
+            try {
+                StoredProcedureQuery query = em.createNamedStoredProcedureQuery("ReadUsingNamedRefCursors");
+                
+                boolean returnVal = query.execute();
+                
+                List<Employee> employees = (List<Employee>) query.getOutputParameterValue("CUR1");
+                assertFalse("No employees were returned", employees.isEmpty());
+                List<Address> addresses = (List<Address>) query.getOutputParameterValue("CUR2");
+                assertFalse("No addresses were returned", addresses.isEmpty());
+                
+                assertFalse("The query had more results", query.hasMoreResults());
+            } catch (RuntimeException e) {
+                if (isTransactionActive(em)){
+                    rollbackTransaction(em);
+                }
+                
+                throw e;
+            } finally {
+                closeEntityManager(em);
+            }
+        }
+    }
+    
+    /**
+     * Tests a StoredProcedureQuery with an unnamed cursor.
+     */
+    public void testExecuteStoredProcedureQueryWithUnNamedCursor() {
+        if (supportsStoredProcedures() && getPlatform().isOracle() ) {
+            EntityManager em = createEntityManager();
+            
+            try {
+                StoredProcedureQuery query = em.createNamedStoredProcedureQuery("ReadUsingUnNamedRefCursor");
+                
+                boolean returnVal = query.execute();
+                
+                List<Employee> employees = (List<Employee>) query.getOutputParameterValue(1);
+                assertFalse("No employees were returned", employees.isEmpty());
+                
+                assertFalse("The query had more results", query.hasMoreResults());
+            } catch (RuntimeException e) {
+                if (isTransactionActive(em)){
+                    rollbackTransaction(em);
+                }
+                
+                throw e;
+            } finally {
+                closeEntityManager(em);
+            }
+        }
+    }
+    
+    /**
+     * Tests a StoredProcedureQuery that does an update though EM API 
+     */
+    public void testGetResultListStoredProcedureQueryWithNamedCursors() {
+        if (supportsStoredProcedures() && getPlatform().isOracle() ) {
+            EntityManager em = createEntityManager();
+            
+            try {
+                StoredProcedureQuery query = em.createNamedStoredProcedureQuery("ReadUsingNamedRefCursors");
+                
+                List<Employee> employees = query.getResultList();
+                assertFalse("No employees were returned", employees.isEmpty());
+                List<Address> addresses = query.getResultList();
+                assertFalse("No addresses were returned", addresses.isEmpty());
+                
+                assertFalse("The query had more results", query.hasMoreResults());
+            } catch (RuntimeException e) {
+                if (isTransactionActive(em)){
+                    rollbackTransaction(em);
+                }
+
+                throw e;
+            } finally {
+                closeEntityManager(em);
+            }
+        }
+    }
+    
+    /**
+     * Tests a StoredProcedureQuery that does an update though EM API 
+     */
+    public void testEMCreateStoredProcedureExecuteQuery1() {
+        if (supportsStoredProcedures() && getPlatform().isMySQL()) {
+            EntityManager em = createEntityManager();
+            
+            try {
+                // Create some data (with errors)
+                String postalCodeTypo = "K2J 0L8";
+                String postalCodeCorrection = "K2G 6W2";
+                
+                beginTransaction(em);
+                
+                Address address1 = new Address();
+                address1.setCity("Winnipeg");
+                address1.setPostalCode(postalCodeTypo);
+                address1.setProvince("MB");
+                address1.setStreet("510 Main Street");
+                address1.setCountry("Canada");
+                em.persist(address1);
+                
+                Address address2 = new Address();
+                address2.setCity("Winnipeg");
+                address2.setPostalCode(postalCodeTypo);
+                address2.setProvince("MB");
+                address2.setStreet("512 Main Street");
+                address2.setCountry("Canada");
+                em.persist(address2);
+                
+                Address address3 = new Address();
+                address3.setCity("Winnipeg");
+                address3.setPostalCode(postalCodeCorrection);
+                address3.setProvince("MB");
+                address3.setStreet("514 Main Street");
+                address3.setCountry("Canada");
+                em.persist(address3);
+                
+                commitTransaction(em);
+                
+                // Clear the cache
+                em.clear();
+                clearCache();
+                
+                // Build the named stored procedure query, execute and test.
+                StoredProcedureQuery query = em.createStoredProcedureQuery("Result_Set_And_Update_Address", Address.class, Employee.class);
+                query.registerStoredProcedureParameter("new_p_code_v", String.class, ParameterMode.IN);
+                query.registerStoredProcedureParameter("old_p_code_v", String.class, ParameterMode.IN);
+                query.registerStoredProcedureParameter("employee_count_v", Integer.class, ParameterMode.OUT);
+                
+                boolean result = query.setParameter("new_p_code_v", postalCodeCorrection).setParameter("old_p_code_v", postalCodeTypo).execute();
+                assertTrue("Result did not return true for a result set.", result);
+                
+                List<Address> addressResults = query.getResultList();
+                
+                assertTrue("The query didn't have any more results.", query.hasMoreResults());
+                List<Employee> employeeResults = query.getResultList();
+                int numberOfEmployes = employeeResults.size();
+                
+                // Should return false (no more results)
+                assertFalse("The query had more results.", query.hasMoreResults());
+                
+                // Get the update count.
+                int updateCount = query.getUpdateCount();
+                assertTrue("Update count incorrect: " + updateCount, updateCount == 2);
+                
+                // Update count should return -1 now.
+                assertTrue("Update count should be -1.", query.getUpdateCount() == -1);
+                
+                // Check output parameters by name.
+                // TODO: to investigate. This little bit is hacky. For some 
+                // reason MySql returns a Long here. By position is ok, that is, 
+                // it returns an Integer (as we registered)
+                Long outputParamValueFromName;
+                if (getPlatform().isMySQL()) {
+                    outputParamValueFromName = (Long) query.getOutputParameterValue("employee_count_v");
+                } else {
+                    outputParamValueFromName = new Long((Integer) query.getOutputParameterValue("employee_count_v"));
+                }
+                assertNotNull("The output parameter was null.", outputParamValueFromName);
+                assertTrue("Incorrect value returned, expected " + numberOfEmployes + ", got: " + outputParamValueFromName, outputParamValueFromName.equals(new Long(numberOfEmployes)));
+                
+                // Do some negative tests ...                
+                try {
+                    query.getOutputParameterValue(null);
+                    fail("No IllegalArgumentException was caught with a null parameter name.");
+                } catch (IllegalArgumentException e) {
+                    // Expected, swallow.
+                }
+                
+                try {
+                    query.getOutputParameterValue("emp_count");
+                    fail("No IllegalArgumentException was caught with invalid parameter name.");
+                } catch (IllegalArgumentException e) {
+                    // Expected, swallow.
+                }
+                
+                try {
+                    query.getOutputParameterValue("new_p_code_v");
+                    fail("No IllegalArgumentException was caught with IN parameter name.");
+                } catch (IllegalArgumentException e) {
+                    // Expected, swallow.
+                }
+                
+                // Check output parameters by position.
+                Integer outputParamValueFromPosition = (Integer) query.getOutputParameterValue(3);
+                assertNotNull("The output parameter was null.", outputParamValueFromPosition);
+                assertTrue("Incorrect value returned, expected " + numberOfEmployes + ", got: " + outputParamValueFromPosition, outputParamValueFromPosition.equals(numberOfEmployes));
+
+                // Do some negative tests ...
+                try {
+                    query.getOutputParameterValue(8);
+                    fail("No IllegalArgumentException was caught with position out of bounds.");
+                } catch (IllegalArgumentException e) {
+                    // Expected, swallow.
+                }
+                
+                try {
+                    query.getOutputParameterValue(1);
+                    fail("No IllegalArgumentException was caught with an IN parameter position.");
+                } catch (IllegalArgumentException e) {
+                    // Expected, swallow.
+                }
+                
+                // Just because we don't trust anyone ... :-)
+                Address a1 = em.find(Address.class, address1.getId());
+                assertTrue("The postal code was not updated for address 1.", a1.getPostalCode().equals(postalCodeCorrection));
+                Address a2 = em.find(Address.class, address2.getId());
+                assertTrue("The postal code was not updated for address 2.", a2.getPostalCode().equals(postalCodeCorrection));
+                Address a3 = em.find(Address.class, address3.getId());
+                assertTrue("The postal code was not updated for address 3.", a3.getPostalCode().equals(postalCodeCorrection));
+            } catch (RuntimeException e) {
+                if (isTransactionActive(em)){
+                    rollbackTransaction(em);
+                }
+                
+                throw e;
+            } finally {
+                // The open statement/connection will be closed here.
+                closeEntityManager(em);
+            }
+        }
+    }
+    
+    /**
+     * Tests a StoredProcedureQuery that does an update though EM API 
+     * This is the same test as above except different retrieval path.
+     */
+    public void testEMCreateStoredProcedureExecuteQuery2() {
+        if (supportsStoredProcedures() && getPlatform().isMySQL()) {
+            EntityManager em = createEntityManager();
+            
+            try {
+                // Create some data (with errors)
+                String postalCodeTypo = "K2J 0L8";
+                String postalCodeCorrection = "K2G 6W2";
+                
+                beginTransaction(em);
+                
+                Address address1 = new Address();
+                address1.setCity("Winnipeg");
+                address1.setPostalCode(postalCodeTypo);
+                address1.setProvince("MB");
+                address1.setStreet("510 Main Street");
+                address1.setCountry("Canada");
+                em.persist(address1);
+                
+                Address address2 = new Address();
+                address2.setCity("Winnipeg");
+                address2.setPostalCode(postalCodeTypo);
+                address2.setProvince("MB");
+                address2.setStreet("512 Main Street");
+                address2.setCountry("Canada");
+                em.persist(address2);
+                
+                Address address3 = new Address();
+                address3.setCity("Winnipeg");
+                address3.setPostalCode(postalCodeCorrection);
+                address3.setProvince("MB");
+                address3.setStreet("514 Main Street");
+                address3.setCountry("Canada");
+                em.persist(address3);
+                
+                commitTransaction(em);
+                
+                // Clear the cache
+                em.clear();
+                clearCache();
+                
+                // Build the named stored procedure query, execute and test.
+                StoredProcedureQuery query = em.createStoredProcedureQuery("Result_Set_And_Update_Address", Address.class, Employee.class);
+                query.registerStoredProcedureParameter("new_p_code_v", String.class, ParameterMode.IN);
+                query.registerStoredProcedureParameter("old_p_code_v", String.class, ParameterMode.IN);
+                query.registerStoredProcedureParameter("employee_count_v", Integer.class, ParameterMode.OUT);
+                
+                boolean result = query.setParameter("new_p_code_v", postalCodeCorrection).setParameter("old_p_code_v", postalCodeTypo).execute();
+                assertTrue("Result did not return true for a result set.", result);
+                
+                // This shouldn't affect where we are in the retrieval of the query.
+                assertTrue("We have didn't have any more results", query.hasMoreResults());
+                assertTrue("We have didn't have any more results", query.hasMoreResults());
+                assertTrue("We have didn't have any more results", query.hasMoreResults());
+                assertTrue("We have didn't have any more results", query.hasMoreResults());
+                assertTrue("We have didn't have any more results", query.hasMoreResults());
+                assertTrue("We have didn't have any more results", query.hasMoreResults());
+                assertTrue("We have didn't have any more results", query.hasMoreResults());
+                
+                List<Address> addressResults = query.getResultList();
+                
+                // We know there should be more results so ask for them without checking for has more results.
+                List<Employee> employeeResults = query.getResultList();
+                int numberOfEmployes = employeeResults.size();
+                
+                // Should return false (no more results)
+                assertFalse("The query had more results.", query.hasMoreResults());
+                assertFalse("The query had more results.", query.hasMoreResults());
+                assertFalse("The query had more results.", query.hasMoreResults());
+                assertFalse("The query had more results.", query.hasMoreResults());
+                
+                assertNull("getResultList after no results did not return null", query.getResultList());
+                
+                // Get the update count.
+                int updateCount = query.getUpdateCount();
+                assertTrue("Update count incorrect: " + updateCount, updateCount == 2);
+                
+                // Update count should return -1 now.
+                assertTrue("Update count should be -1.", query.getUpdateCount() == -1);
+                assertTrue("Update count should be -1.", query.getUpdateCount() == -1);
+                assertTrue("Update count should be -1.", query.getUpdateCount() == -1);
+                assertTrue("Update count should be -1.", query.getUpdateCount() == -1);
+                assertTrue("Update count should be -1.", query.getUpdateCount() == -1);
+                
+                // Check output parameters by name.
+                // TODO: to investigate. This little bit is hacky. For some 
+                // reason MySql returns a Long here. By position is ok, that is, 
+                // it returns an Integer (as we registered)
+                Long outputParamValueFromName;
+                if (getPlatform().isMySQL()) {
+                    outputParamValueFromName = (Long) query.getOutputParameterValue("employee_count_v");
+                } else {
+                    outputParamValueFromName = new Long((Integer) query.getOutputParameterValue("employee_count_v"));
+                }
+                assertNotNull("The output parameter was null.", outputParamValueFromName);
+                assertTrue("Incorrect value returned, expected " + numberOfEmployes + ", got: " + outputParamValueFromName, outputParamValueFromName.equals(new Long(numberOfEmployes)));
+                
+                // Do some negative tests ...                
+                try {
+                    query.getOutputParameterValue(null);
+                    fail("No IllegalArgumentException was caught with a null parameter name.");
+                } catch (IllegalArgumentException e) {
+                    // Expected, swallow.
+                }
+                
+                try {
+                    query.getOutputParameterValue("emp_count");
+                    fail("No IllegalArgumentException was caught with invalid parameter name.");
+                } catch (IllegalArgumentException e) {
+                    // Expected, swallow.
+                }
+                
+                try {
+                    query.getOutputParameterValue("new_p_code_v");
+                    fail("No IllegalArgumentException was caught with IN parameter name.");
+                } catch (IllegalArgumentException e) {
+                    // Expected, swallow.
+                }
+                
+                // Check output parameters by position.
+                Integer outputParamValueFromPosition = (Integer) query.getOutputParameterValue(3);
+                assertNotNull("The output parameter was null.", outputParamValueFromPosition);
+                assertTrue("Incorrect value returned, expected " + numberOfEmployes + ", got: " + outputParamValueFromPosition, outputParamValueFromPosition.equals(numberOfEmployes));
+
+                // Do some negative tests ...
+                try {
+                    query.getOutputParameterValue(8);
+                    fail("No IllegalArgumentException was caught with position out of bounds.");
+                } catch (IllegalArgumentException e) {
+                    // Expected, swallow.
+                }
+                
+                try {
+                    query.getOutputParameterValue(1);
+                    fail("No IllegalArgumentException was caught with an IN parameter position.");
+                } catch (IllegalArgumentException e) {
+                    // Expected, swallow.
+                }
+                
+                // Just because we don't trust anyone ... :-)
+                Address a1 = em.find(Address.class, address1.getId());
+                assertTrue("The postal code was not updated for address 1.", a1.getPostalCode().equals(postalCodeCorrection));
+                Address a2 = em.find(Address.class, address2.getId());
+                assertTrue("The postal code was not updated for address 2.", a2.getPostalCode().equals(postalCodeCorrection));
+                Address a3 = em.find(Address.class, address3.getId());
+                assertTrue("The postal code was not updated for address 3.", a3.getPostalCode().equals(postalCodeCorrection));
+            } catch (RuntimeException e) {
+                if (isTransactionActive(em)){
+                    rollbackTransaction(em);
+                }
+                
+                throw e;
+            } finally {
+                // The open statement/connection will be closed here.
+                closeEntityManager(em);
+            }
+        }
+    }
+
+    /**
+     * Tests a NamedStoredProcedureQuery using a positional parameter returning 
+     * a single result set. 
+     */
+    public void testQueryUsingPositionalParameterAndSingleResultSet() {
+        if (supportsStoredProcedures() && getPlatform().isMySQL()) {
+            EntityManager em = createEntityManager();
+            
+            try {
+                beginTransaction(em);
+                
+                Address address1 = new Address();
+                address1.setCity("Ottawa");
+                address1.setPostalCode("K1G 6P3");
+                address1.setProvince("ON");
+                address1.setStreet("123 Street");
+                address1.setCountry("Canada");
+                em.persist(address1);
+                commitTransaction(em);
+                
+                // Clear the cache
+                em.clear();
+                clearCache();
+    
+                Address address2 = (Address) em.createNamedStoredProcedureQuery("ReadAddressUsingPositionalParameterAndSingleResultSet").setParameter("1", address1.getId()).getSingleResult();
+                assertNotNull("Address returned from stored procedure is null", address2); 
+                assertTrue("Address didn't build correctly using stored procedure", (address1.getId() == address2.getId()));
+                assertTrue("Address didn't build correctly using stored procedure", (address1.getStreet().equals(address2.getStreet())));
+                assertTrue("Address didn't build correctly using stored procedure", (address1.getCountry().equals(address2.getCountry())));
+                assertTrue("Address didn't build correctly using stored procedure", (address1.getProvince().equals(address2.getProvince())));
+            } catch (RuntimeException e) {
+                if (isTransactionActive(em)){
+                    rollbackTransaction(em);
+                }
+                
+                throw e;
+            } finally {
+                closeEntityManager(em);
+            }
+        }
+    }
+    
+    /**
+     * Test multiple result sets by setting the SQL results set mapping from code.
+     */
+    public void testQueryWithMultipleResultsFromCode() throws Exception {
+        if (supportsStoredProcedures() && getPlatform().isMySQL()) {
+            // SQL result set mapping for employee.
+            SQLResultSetMapping employeeResultSetMapping = new SQLResultSetMapping("EmployeeResultSetMapping");
+            employeeResultSetMapping.addResult(new EntityResult(Employee.class));
+             
+            // SQL result set mapping for address.
+            SQLResultSetMapping addressResultSetMapping = new SQLResultSetMapping("AddressResultSetMapping");
+            addressResultSetMapping.addResult(new EntityResult(Address.class));
+            
+            // SQL result set mapping for project (using inheritance and more complex result)
+            SQLResultSetMapping projectResultSetMapping = new SQLResultSetMapping("ProjectResultSetMapping");
+            EntityResult projectEntityResult = new EntityResult(Project.class);
+            projectResultSetMapping.addResult(projectEntityResult);
+            projectEntityResult = new EntityResult(SmallProject.class);
+            projectEntityResult.addFieldResult(new FieldResult("id", "SMALL_ID"));
+            projectEntityResult.addFieldResult(new FieldResult("name", "SMALL_NAME"));
+            projectEntityResult.addFieldResult(new FieldResult("description", "SMALL_DESCRIPTION"));
+            projectEntityResult.addFieldResult(new FieldResult("teamLeader", "SMALL_TEAMLEAD"));
+            projectEntityResult.addFieldResult(new FieldResult("version", "SMALL_VERSION"));
+            projectEntityResult.setDiscriminatorColumn("SMALL_DESCRIM");
+            projectResultSetMapping.addResult(projectEntityResult);
+            projectResultSetMapping.addResult(new ColumnResult("BUDGET_SUM"));
+             
+            // SQL result set mapping for employee using constructor results.
+            SQLResultSetMapping employeeConstrustorResultSetMapping = new SQLResultSetMapping("EmployeeConstructorResultSetMapping");
+            ConstructorResult constructorResult = new ConstructorResult(EmployeeDetails.class);
+            ColumnResult columnResult = new ColumnResult("EMP_ID");
+            columnResult.getColumn().setType(Integer.class);
+            constructorResult.addColumnResult(columnResult);
+            columnResult = new ColumnResult("F_NAME");
+            columnResult.getColumn().setType(String.class);
+            constructorResult.addColumnResult(columnResult);
+            columnResult = new ColumnResult("L_NAME");
+            columnResult.getColumn().setType(String.class);
+            constructorResult.addColumnResult(columnResult);
+            columnResult = new ColumnResult("R_COUNT");
+            columnResult.getColumn().setType(Integer.class);
+            constructorResult.addColumnResult(columnResult);
+            employeeConstrustorResultSetMapping.addResult(constructorResult);
+            
+            StoredProcedureCall call = new StoredProcedureCall();
+            call.setProcedureName("Read_Multiple_Result_Sets");
+            call.setHasMultipleResultSets(true);
+            call.setReturnMultipleResultSetCollections(true);
+             
+            ResultSetMappingQuery query = new ResultSetMappingQuery(call);
+            query.addSQLResultSetMapping(employeeResultSetMapping);
+            query.addSQLResultSetMapping(addressResultSetMapping);
+            query.addSQLResultSetMapping(projectResultSetMapping);
+            query.addSQLResultSetMapping(employeeConstrustorResultSetMapping);
+             
+            List allResults = (List)getServerSession().executeQuery(query);
+            assertNotNull("No results returned", allResults);
+            assertTrue("Incorrect number of results returned", allResults.size() == 4);
+            
+            // Verify first result set mapping --> Employee
+            List results0 = (List) allResults.get(0);
+            assertNotNull("No Employee results returned", results0);
+            assertTrue("Empty Employee results returned", results0.size() > 0);
+    
+            // Verify second result set mapping --> Address
+            List results1 = (List) allResults.get(1);
+            assertNotNull("No Address results returned", results1);
+            assertTrue("Empty Address results returned", results1.size() > 0);
+    
+            // Verify third result set mapping --> Project
+            List results2 = (List) allResults.get(2);
+            assertNotNull("No Project results returned", results2);
+            assertTrue("Empty Project results returned", results2.size() > 0);
+    
+            for (Object result2 : results2) {
+                Object[] result2Element = (Object[]) result2;
+                assertTrue("Failed to Return 3 items", (result2Element.length == 3));
+                // Using Number as Different db/drivers  can return different types
+                // e.g. Oracle with ijdbc14.jar returns BigDecimal where as Derby 
+                // with derbyclient.jar returns Double. NOTE: the order of checking 
+                // here is valid and as defined by the spec.
+                assertTrue("Failed to return LargeProject", (result2Element[0] instanceof LargeProject));
+                assertTrue("Failed To Return SmallProject", (result2Element[1] instanceof SmallProject));
+                assertTrue("Failed to return column",(result2Element[2] instanceof Number));
+                assertFalse("Returned same data in both result elements",((SmallProject) result2Element[1]).getName().equals(((LargeProject) result2Element[0]).getName()));
+            }
+            
+            // Verify fourth result set mapping --> Employee Constructor Result
+            List results3 = (List) allResults.get(3);
+            assertNotNull("No Employee constructor results returned", results3);
+            assertTrue("Empty Employee constructor results returned", results3.size() > 0);
+        }
+    }
+    
+    /**
+     * Test multiple result sets by setting the SQL results set mapping from annotation.
+     */
+    public void testQueryWithMultipleResultsFromAnnotations() throws Exception {
+        if (supportsStoredProcedures() && getPlatform().isMySQL()) {
+            StoredProcedureQuery multipleResultSetQuery = createEntityManager().createNamedStoredProcedureQuery("ReadUsingMultipleResultSetMappings");
+            
+            // Verify first result set mapping --> Employee
+            List results = multipleResultSetQuery.getResultList();
+            assertNotNull("No Employee results returned", results);
+            assertTrue("Empty Employee results returned", results.size() > 0);
+    
+            // Verify second result set mapping --> Address
+            assertTrue("Address results not available", multipleResultSetQuery.hasMoreResults());
+            results = multipleResultSetQuery.getResultList();
+            assertNotNull("No Address results returned", results);
+            assertTrue("Empty Address results returned", results.size() > 0);
+            
+            // Verify third result set mapping --> Project
+            assertTrue("Projects results not available", multipleResultSetQuery.hasMoreResults());
+            results = multipleResultSetQuery.getResultList();
+            assertNotNull("No Project results returned", results);
+            assertTrue("Empty Project results returned", results.size() > 0);
+    
+            for (Object result : results) {
+                Object[] resultElement = (Object[]) result;
+                assertTrue("Failed to Return 3 items", (resultElement.length == 3));
+                // Using Number as Different db/drivers  can return different types
+                // e.g. Oracle with ijdbc14.jar returns BigDecimal where as Derby 
+                // with derbyclient.jar returns Double. NOTE: the order of checking 
+                // here is valid and as defined by the spec.
+                assertTrue("Failed to return LargeProject", (resultElement[0] instanceof LargeProject) );
+                assertTrue("Failed To Return SmallProject", (resultElement[1] instanceof SmallProject) );
+                assertTrue("Failed to return column",(resultElement[2] instanceof Number) );
+                assertFalse("Returned same data in both result elements",((SmallProject)resultElement[1]).getName().equals(((LargeProject)resultElement[0]).getName()));
+            }
+            
+            // Verify fourth result set mapping --> Employee Constructor Result
+            assertTrue("Employee constructor results not available", multipleResultSetQuery.hasMoreResults());
+            results = multipleResultSetQuery.getResultList();
+            assertNotNull("No Employee constructor results returned", results);
+            assertTrue("Empty Employee constructor results returned", results.size() > 0);
+            
+            // Verify there as no more results available
+            assertFalse("More results available", multipleResultSetQuery.hasMoreResults());
+        }
+    }
+    
+    /**
+     * Tests a NamedStoredProcedureQuery using a result-class. 
+     */
+    public void testQueryWithResultClass() {
+        if (supportsStoredProcedures() && getPlatform().isMySQL()) {
+            EntityManager em = createEntityManager();
+            
+            try {
+                beginTransaction(em);
+                
+                Address address1 = new Address();
+                address1.setCity("Ottawa");
+                address1.setPostalCode("K1G 6P3");
+                address1.setProvince("ON");
+                address1.setStreet("123 Street");
+                address1.setCountry("Canada");
+                em.persist(address1);
+                commitTransaction(em);
+                
+                // Clear the cache
+                em.clear();
+                clearCache();
+    
+                Address address2 = (Address) em.createNamedStoredProcedureQuery("ReadAddressWithResultClass").setParameter("ADDRESS_ID", address1.getId()).getSingleResult();
+                assertNotNull("Address returned from stored procedure is null", address2); 
+                assertTrue("Address didn't build correctly using stored procedure", (address1.getId() == address2.getId()));
+                assertTrue("Address didn't build correctly using stored procedure", (address1.getStreet().equals(address2.getStreet())));
+                assertTrue("Address didn't build correctly using stored procedure", (address1.getCountry().equals(address2.getCountry())));
+                assertTrue("Address didn't build correctly using stored procedure", (address1.getProvince().equals(address2.getProvince())));
+                assertTrue("Address didn't build correctly using stored procedure", (address1.getPostalCode().equals(address2.getPostalCode())));
+            } catch (RuntimeException e) {
+                if (isTransactionActive(em)){
+                    rollbackTransaction(em);
+                }
+                
+                throw e;
+            } finally {
+                closeEntityManager(em);
+            }
+        }
+    }
+    
+    /**
+     * Tests a NamedStoredProcedureQuery using a result-class. 
+     */
+    public void testQueryWithResultClassPositional() {
+        if (supportsStoredProcedures() && getPlatform().isMySQL()) {
+            EntityManager em = createEntityManager();
+            
+            try {
+                beginTransaction(em);
+                
+                Address address1 = new Address();
+                address1.setCity("Ottawa");
+                address1.setPostalCode("K1G 6P3");
+                address1.setProvince("ON");
+                address1.setStreet("123 Street");
+                address1.setCountry("Canada");
+                em.persist(address1);
+                commitTransaction(em);
+                
+                // Clear the cache
+                em.clear();
+                clearCache();
+    
+                Address address2 = (Address) em.createNamedStoredProcedureQuery("ReadAddressWithPositionalParameters").setParameter(1, address1.getId()).getSingleResult();
+                assertNotNull("Address returned from stored procedure is null", address2); 
+                assertTrue("Address didn't build correctly using stored procedure", (address1.getId() == address2.getId()));
+                assertTrue("Address didn't build correctly using stored procedure", (address1.getStreet().equals(address2.getStreet())));
+                assertTrue("Address didn't build correctly using stored procedure", (address1.getCountry().equals(address2.getCountry())));
+                assertTrue("Address didn't build correctly using stored procedure", (address1.getProvince().equals(address2.getProvince())));
+                assertTrue("Address didn't build correctly using stored procedure", (address1.getPostalCode().equals(address2.getPostalCode())));
+            } catch (RuntimeException e) {
+                if (isTransactionActive(em)){
+                    rollbackTransaction(em);
+                }
+                
+                throw e;
+            } finally {
+                closeEntityManager(em);
+            }
+        }
+    }    
+    
+    /**
+     * Tests a NamedStoredProcedureQuery using a result-set mapping. 
+     */
+    public void testQueryWithResultSetMapping() {
+        if (supportsStoredProcedures()) {
+            EntityManager em = createEntityManager();
+            
+            try {
+                beginTransaction(em);
+                
+                Address address1 = new Address();
+                address1.setCity("Ottawa");
+                address1.setPostalCode("K1G 6P3");
+                address1.setProvince("ON");
+                address1.setStreet("123 Street");
+                address1.setCountry("Canada");
+    
+                em.persist(address1);
+                commitTransaction(em);
+                
+                // Clear the cache
+                em.clear();
+                clearCache();
+                
+                Address address2 = (Address) em.createNamedStoredProcedureQuery("ReadAddressWithResultSetMapping").setParameter("address_id_v", address1.getId()).getSingleResult();
+                assertNotNull("Address returned from stored procedure is null", address2); 
+                assertTrue("Address not found using stored procedure", (address1.getId() == address2.getId()));
+            } catch (RuntimeException e) {
+                if (isTransactionActive(em)){
+                    rollbackTransaction(em);
+                }
+                
+                throw e;
+            } finally {
+                closeEntityManager(em);
+            }
+        }
+    }
+    
+    /**
+     * Tests a NamedStoredProcedureQuery annotation using a result-set mapping. 
+     */
+    public void testQueryWithResultSetFieldMapping() {
+        if (supportsStoredProcedures()) {
+            EntityManager em = createEntityManager();
+            
+            try {
+                beginTransaction(em);
+                
+                Address address = new Address();
+                address.setCity("Ottawa");
+                address.setPostalCode("K1G 6P3");
+                address.setProvince("ON");
+                address.setStreet("123 Street");
+                address.setCountry("Canada");
+                em.persist(address);
+                commitTransaction(em);
+                
+                // Clear the cache
+                em.clear();
+                clearCache();
+                
+                Object[] values = (Object[]) em.createNamedStoredProcedureQuery("ReadAddressWithResultSetFieldMapping").setParameter("address_id_v", address.getId()).getSingleResult();
+                assertTrue("Address data not found or returned using stored procedure", ((values != null) && (values.length == 6)));
+                assertNotNull("No results returned from store procedure call", values[1]);
+                assertTrue("Address not found using stored procedure", address.getStreet().equals(values[1]));
+            } catch (RuntimeException e) {
+                if (isTransactionActive(em)){
+                    rollbackTransaction(em);
+                }
+                
+                throw e;
+            } finally {
+                closeEntityManager(em);
+            }
+        }
+    }
+}